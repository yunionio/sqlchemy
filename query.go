--- conflicted
+++ resolved
@@ -147,14 +147,11 @@
 	snapshot string
 
 	db *SDatabase
-<<<<<<< HEAD
-=======
 }
 
 // IsGroupBy returns wether the query contains group by clauses
 func (tq *SQuery) IsGroupBy() bool {
 	return len(tq.groupBy) > 0
->>>>>>> 819e96c8
 }
 
 // SSubQuery represents a subquery. A subquery is a query used as a query source
@@ -498,11 +495,7 @@
 
 func (tq *SQuery) _join(from IQuerySource, on ICondition, joinType QueryJoinType) *SQuery {
 	if from.Database() != tq.db {
-<<<<<<< HEAD
-		panic("Cannot join across databases")
-=======
 		panic(fmt.Sprintf("Cannot join across databases %s!=%s", tq.db.name, from.Database().name))
->>>>>>> 819e96c8
 	}
 	if tq.joins == nil {
 		tq.joins = make([]sQueryJoin, 0)
@@ -565,15 +558,12 @@
 	if DEBUG_SQLCHEMY {
 		sqlDebug(sqlstr, vars)
 	}
-<<<<<<< HEAD
-=======
 	if tq.db == nil {
 		panic("tq.db")
 	}
 	if tq.db.db == nil {
 		panic("tq.db.db")
 	}
->>>>>>> 819e96c8
 	return tq.db.db.QueryRow(sqlstr, vars...)
 }
 
