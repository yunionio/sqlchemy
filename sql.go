--- conflicted
+++ resolved
@@ -83,13 +83,6 @@
 }
 
 type sDBReferer struct {
-<<<<<<< HEAD
-	dbName DBName
-}
-
-func (r *sDBReferer) Database() *SDatabase {
-	return GetDBWithName(r.dbName)
-=======
 	dbName    DBName
 	_db_cache *SDatabase
 }
@@ -99,7 +92,6 @@
 		r._db_cache = GetDBWithName(r.dbName)
 	}
 	return r._db_cache
->>>>>>> 819e96c8
 }
 
 // CloseDB close DB connection
